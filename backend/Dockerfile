--- conflicted
+++ resolved
@@ -3,26 +3,6 @@
 
 WORKDIR /app
 
-<<<<<<< HEAD
-# Install dependencies for building Python packages + Azure CLI
-RUN apt-get update && apt-get install -y \
-    build-essential \
-    gcc \
-    python3-dev \
-    curl \
-    git \
-    ca-certificates \
-    apt-transport-https \
-    lsb-release \
-    gnupg \
-    && curl -sL https://packages.microsoft.com/keys/microsoft.asc | gpg --dearmor > /etc/apt/trusted.gpg.d/microsoft.gpg \
-    && echo "deb [arch=amd64] https://packages.microsoft.com/repos/azure-cli/ $(lsb_release -cs) main" \
-       > /etc/apt/sources.list.d/azure-cli.list \
-    && apt-get update && apt-get install -y azure-cli \
-    && rm -rf /var/lib/apt/lists/*
-
-# Install py-solc-x and solc compiler
-=======
 # Install system dependencies including QEMU for x86_64 emulation on ARM
 RUN apt-get update && apt-get install -y \
     build-essential gcc python3-dev curl git qemu-user-static \
@@ -32,17 +12,16 @@
 # No system-level build dependencies required
 
 # Install py-solc-x and install solc compiler (version 0.4.26)
->>>>>>> 9c5f8b9c
 RUN pip install --no-cache-dir py-solc-x && \
     python -c "from solcx import install_solc; install_solc(version='0.4.26')"
 
-# Copy requirements first
+# Copy requirements first for better caching
 COPY requirements.txt .
 
 # Install Python dependencies
 RUN pip install --no-cache-dir -r requirements.txt
 
-# Copy the rest of your code
+# Copy the rest of your application code
 COPY . .
 
 # Set environment variables
