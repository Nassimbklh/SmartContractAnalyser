--- conflicted
+++ resolved
@@ -6,13 +6,6 @@
 from web3 import Web3
 from models import Report, User
 from config import Config
-<<<<<<< HEAD
-from solcx import install_solc, set_solc_version
-
-install_solc("0.8.20")
-set_solc_version("0.8.20")
-=======
->>>>>>> 49df86b1
 from modules import (
     compile_and_deploy_all_contracts,
     deploy_contract,
@@ -33,14 +26,7 @@
         content (str): The smart contract code.
 
     Returns:
-        dict: The analysis results with the following structure:
-            - status (str): The status of the analysis (OK, KO, ERROR)
-            - attack (str or None): The type of attack or vulnerability found
-            - reasoning (str): Detailed explanation of the analysis
-            - summary (str): Brief summary of the analysis
-            - code (str): Exploit code if a vulnerability was found
-            - is_contract (bool): Whether the code contains a valid Solidity contract
-            - contract_info (dict): Information about the contract (name, version, address)
+        dict: The analysis results.
     """
     # Create a temporary file for the contract code
     temp_path = None
@@ -65,7 +51,6 @@
                 "reasoning": f"Failed to connect to Ganache: {str(e)}",
                 "summary": "Connection error",
                 "code": "",
-                "is_contract": True,
                 "contract_info": {
                     "contract_name": "Unknown",
                     "solc_version": "Unknown",
@@ -87,7 +72,6 @@
                 "reasoning": f"Failed to compile the contract: {str(e)}",
                 "summary": "Compilation error",
                 "code": "",
-                "is_contract": True,
                 "contract_info": {
                     "contract_name": "Unknown",
                     "solc_version": "Unknown",
@@ -155,7 +139,6 @@
                 "reasoning": f"Failed to deploy the contract: {str(e)}",
                 "summary": "Deployment error",
                 "code": "",
-                "is_contract": True,
                 "contract_info": {
                     "contract_name": "Unknown",
                     "solc_version": "Unknown",
@@ -171,7 +154,6 @@
                 "reasoning": "Failed to deploy the contract. Please check the Solidity code for errors.",
                 "summary": "Deployment error",
                 "code": "",
-                "is_contract": True,
                 "contract_info": {
                     "contract_name": "Unknown",
                     "solc_version": "Unknown",
@@ -193,7 +175,6 @@
                 "reasoning": f"Failed to build contract observation: {str(e)}",
                 "summary": "Analysis error",
                 "code": "",
-                "is_contract": True,
                 "contract_info": {
                     "contract_name": deployed_contracts[0]["contract_name"] if deployed_contracts else "Unknown",
                     "solc_version": deployed_contracts[0]["solc_version"] if deployed_contracts else "Unknown",
@@ -234,7 +215,6 @@
                 "reasoning": f"Failed to generate attack strategy: {str(e)}",
                 "summary": "Analysis error",
                 "code": "",
-                "is_contract": True,
                 "contract_info": {
                     "contract_name": deployed_contracts[0]["contract_name"],
                     "solc_version": deployed_contracts[0]["solc_version"],
@@ -251,7 +231,6 @@
                 "reasoning": "No vulnerabilities detected in the contract.",
                 "summary": "The contract appears to be secure.",
                 "code": "",
-                "is_contract": True,
                 "contract_info": {
                     "contract_name": deployed_contracts[0]["contract_name"],
                     "solc_version": deployed_contracts[0]["solc_version"],
@@ -278,16 +257,19 @@
         logger.info(f"Attack strategy summary: {attack_strategy.get('summary', '')}")
 
         # Prepare result
-        result = {"status": "KO" if has_vulnerability else "OK",
-                  "attack": "Smart Contract Vulnerability" if has_vulnerability else None,
-                  "reasoning": attack_strategy.get("reasoning", ""), "summary": attack_strategy.get("summary", ""),
-                  "code": attack_strategy.get("code", ""), "contract_info": {
+        result = {
+            "status": "KO" if has_vulnerability else "OK",
+            "attack": "Smart Contract Vulnerability" if has_vulnerability else None,
+            "reasoning": attack_strategy.get("reasoning", ""),
+            "summary": attack_strategy.get("summary", ""),
+            "code": attack_strategy.get("code", ""),
+            "contract_info": {
                 "contract_name": deployed_contracts[0]["contract_name"],
                 "solc_version": deployed_contracts[0]["solc_version"],
                 "address": deployed_contracts[0]["address"]
-            }, "is_contract": True}
-
-        # ✅ Rajoute explicitement
+            }
+        }
+
         logger.info(f"Analysis completed with status: {result['status']}")
         return result
 
@@ -300,7 +282,6 @@
             "reasoning": f"An error occurred during analysis: {str(e)}",
             "summary": "Analysis error",
             "code": "",
-            "is_contract": True,
             "contract_info": {
                 "contract_name": "Unknown",
                 "solc_version": "Unknown",
@@ -319,29 +300,20 @@
 
 def analyze_contract(content, user_id):
     """
-    Analyze a smart contract and prepare a Report object for database storage.
-
-    This function calls analyze_contract_from_code to perform the actual analysis,
-    then processes the results to create a Report object. Note that this function
-    does NOT save the Report object to the database; it returns it for the caller
-    to save using the save_report function.
+    Analyze a smart contract and store the results in the database.
 
     Args:
         content (str): The smart contract code.
         user_id (int): The ID of the user who submitted the contract.
 
     Returns:
-        dict: The analysis results with the following structure:
-            - is_contract (bool): Whether the code contains a valid Solidity contract
-            - report (Report, optional): The Report object if is_contract is True
-            - filename (str, optional): The generated filename if is_contract is True
-            - message (str, optional): Error message if is_contract is False
+        dict: The analysis results.
     """
     # Analyze the contract
     analysis_result = analyze_contract_from_code(content)
 
     # Check if the code contains a valid contract
-    is_contract = analysis_result["is_contract"]  # This key is now guaranteed to exist
+    is_contract = analysis_result.get("is_contract", True)
 
     # If not a valid contract, return early with the error message
     if not is_contract:
